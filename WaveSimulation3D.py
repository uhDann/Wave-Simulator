--- conflicted
+++ resolved
@@ -134,27 +134,6 @@
             self.u_next[:, -1, :] = self.u_next[:, -2, :]
             self.u_next[:, :, 0] = self.u_next[:, :, 1]
             self.u_next[:, :, -1] = self.u_next[:, :, -2]
-<<<<<<< HEAD
-        elif self.boundary == "pml":
-            self.u_next *= np.exp(-self.sigma * self.dt)
-        elif self.boundary == "mur":
-            pass
-            # Apply Mur absorbing boundary condition
-            # Misha's attempt. idk if it works pls delete if not.
-            # self.u_next[0, :, :] = self.u[1, :, :] + (self.c * self.dt - self.ds) / (
-            #     self.c * self.dt + self.ds) * (self.u_next[1, :, :] - self.u[0, :, :])
-            #
-            # self.u_next[-1, :, :] = self.u[-2, :, :] + (self.c * self.dt - self.ds) / (
-            #     self.c * self.dt + self.ds) * (self.u_next[-2, :, :] - self.u[-1, :, :])
-            #
-            # self.u_next[:, 0, :] = self.u[:, 1, :] + (self.c * self.dt - self.ds) / (
-            #     self.c * self.dt + self.ds) * (self.u_next[:, 1, :] - self.u[:, 0, :])
-            #
-            # self.u_next[:, -1, :] = self.u[:, -2, :] + (self.c * self.dt - self.ds) / (
-            #     self.c * self.dt + self.ds) * (self.u_next[:, -2] - self.u[:, -1])
-
-            # Update time step
-=======
         elif self.boundary == "mur":
             c = self.c
             dt = self.dt
@@ -169,8 +148,7 @@
                         self.u_next[i, j, 0] = self.u[i, j, 1] + (c * dt - ds) / (c * dt + ds) * (self.u_next[i, j, 1] - self.u[i, j, 0])
                         self.u_next[i, j, -1] = self.u[i, j, -2] + (c * dt - ds) / (c * dt + ds) * (self.u_next[i, j, -2] - self.u[i, j, -1])
 
-        # Update time step
->>>>>>> c4dcd2f1
+            # Update time step
         self.u_prev, self.u, self.u_next = self.u, self.u_next, self.u_prev
         self.time += self.dt
 
